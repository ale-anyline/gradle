/*
 * Copyright 2010 the original author or authors.
 *
 * Licensed under the Apache License, Version 2.0 (the "License");
 * you may not use this file except in compliance with the License.
 * You may obtain a copy of the License at
 *
 *      http://www.apache.org/licenses/LICENSE-2.0
 *
 * Unless required by applicable law or agreed to in writing, software
 * distributed under the License is distributed on an "AS IS" BASIS,
 * WITHOUT WARRANTIES OR CONDITIONS OF ANY KIND, either express or implied.
 * See the License for the specific language governing permissions and
 * limitations under the License.
 */

package org.gradle.api.internal.tasks

import org.gradle.api.Action
import org.gradle.api.DefaultTask
import org.gradle.api.InvalidUserDataException
import org.gradle.api.Rule
import org.gradle.api.Task
import org.gradle.api.UnknownTaskException
import org.gradle.api.internal.TaskInternal
import org.gradle.api.internal.project.ProjectInternal
import org.gradle.api.internal.project.taskfactory.ITaskFactory
import org.gradle.api.internal.project.taskfactory.InternalTaskInstanceId
import org.gradle.api.tasks.TaskDependency
import org.gradle.initialization.ProjectAccessListener
import org.gradle.internal.operations.TestBuildOperationExecutor
import org.gradle.internal.reflect.DirectInstantiator
import org.gradle.model.internal.registry.ModelRegistry
import spock.lang.Specification

import static java.util.Collections.singletonMap

class DefaultTaskContainerTest extends Specification {

    private taskFactory = Mock(ITaskFactory)
    def modelRegistry = Mock(ModelRegistry)
    private project = Mock(ProjectInternal, name: "<project>")
    private taskCount = 1;
    private accessListener = Mock(ProjectAccessListener)
    private container = new DefaultTaskContainerFactory(
        modelRegistry,
        DirectInstantiator.INSTANCE,
        taskFactory,
        project,
        accessListener,
        new TaskStatistics(),
        new TestBuildOperationExecutor()
    ).create()

    void 'cannot create task with no name'() {
        when:
        container.create([:])

        then:
        InvalidUserDataException e = thrown()
        e.message == "The task name must be provided."
    }

    void 'can create task with dependencies'() {
        def task = task("task")
        taskFactory.create(_ as InternalTaskInstanceId, "task", DefaultTask) >> task

        when:
        def added = container.create([name: 'task', dependsOn: "/path1"])

        then:
        added == task
        1 * task.dependsOn("/path1")
    }

    void 'create fails with unknown arguments'() {
        when:
        container.create([name: 'task', dependson: 'anotherTask'])

        then:
        InvalidUserDataException exception = thrown()
        exception.message == "Could not create task 'task': Unknown argument(s) in task definition: [dependson]"

        when:
        container.create([name: 'task', Type: NotATask])

        then:
        exception = thrown()
        exception.message == "Could not create task 'task': Unknown argument(s) in task definition: [Type]"
    }

    static class NotATask {
    }

    void 'can create task with Action'() {
        Action<Task> action = Mock()
        def task = task("task")
        taskFactory.create(_ as InternalTaskInstanceId, "task", DefaultTask) >> task

        when:
        Task added = container.create([name: 'task', action: action])

        then:
        added == task
        1 * task.doFirst(action)
    }

    void 'can create task with Action closure'() {
        Closure action = Mock()
        def task = task("task")
        taskFactory.create(_ as InternalTaskInstanceId, "task", DefaultTask) >> task

        when:
        Task added = container.create([name: 'task', action: action])

        then:
        added == task
        1 * task.doFirst(action)
    }

    void 'can create task with description'() {
        def task = task("task")
        taskFactory.create(_ as InternalTaskInstanceId, "task", DefaultTask) >> task

        when:
        Task added = container.create([name: 'task', description: "some task"])

        then:
        added == task
        1 * task.setDescription("some task")
    }

    void 'can create task with group'() {
        def task = task("task")
        taskFactory.create(_ as InternalTaskInstanceId,"task", DefaultTask) >> task

        when:
        Task added = container.create([name: 'task', group: "some group"])

        then:
        added == task
        1 * task.setGroup("some group")
    }

    void "creates by Map"() {
        def options = singletonMap("name", "task")
        def task = task("task")
        taskFactory.create(_ as InternalTaskInstanceId,"task", DefaultTask) >> task

        when:
        def added = container.create(options)

        then:
        added == task
        container.getByName("task") == task
    }

    void "creates by name"() {
        given:
        def task = task("task")
        taskFactory.create(_ as InternalTaskInstanceId,"task", DefaultTask) >> task

        expect:
        container.create("task") == task
        container.names.contains("task")
    }

    void "creates by name and type"() {
        given:
        def task = task("task", CustomTask)
        taskFactory.create(_ as InternalTaskInstanceId,"task", CustomTask) >> task

        expect:
        container.create("task", CustomTask.class) == task
    }

    void "creates by name and closure"() {
        given:
        final Closure action = {}
        def task = task("task")

        taskFactory.create(_ as InternalTaskInstanceId,"task", DefaultTask) >> task

        when:
        def added = container.create("task", action)

        then:
        added == task
        1 * task.configure(action) >> task
    }

    void "creates by name and action"() {
        given:
        def action = Mock(Action)
        def task = task("task")

        taskFactory.create(_ as InternalTaskInstanceId,"task", DefaultTask) >> task

        when:
        def added = container.create("task", action)

        then:
        added == task
        1 * action.execute(task)
    }

    void "replaces task by name"() {
        given:
        def task = task("task")
        taskFactory.create(_ as InternalTaskInstanceId, "task", DefaultTask) >> task

        when:
        def replaced = container.replace("task")

        then:
        replaced == task
        container.getByName("task") == task
    }

    void "replaces by name and type"() {
        given:
        def task = task("task", CustomTask)
        taskFactory.create(_ as InternalTaskInstanceId, "task", CustomTask) >> task

        expect:
        container.replace("task", CustomTask.class) == task
    }

    void "does not fire rule when adding task"() {
        def rule = Mock(Rule)
        def task = task("task")

        container.addRule(rule)
        taskFactory.create(_ as InternalTaskInstanceId, "task", DefaultTask) >> task

        when:
        container.create("task")

        then:
        0 * rule._
    }

    void "prevents duplicate tasks"() {
        given:
        def task = addTask("task")
        1 * taskFactory.create(_ as InternalTaskInstanceId,"task", DefaultTask) >> { this.task("task") }

        when:
        container.create("task")

        then:
        def ex = thrown(InvalidUserDataException)
        ex.message == "Cannot add task 'task' as a task with that name already exists."
        container.getByName("task") == task
    }

    void "replaces duplicate task"() {
        given:
        addTask("task")
        def newTask = task("task")
        taskFactory.create(_ as InternalTaskInstanceId, "task", DefaultTask) >> newTask

        when:
        container.replace("task")

        then:
        container.getByName("task") == newTask
    }

    void "fails if unknown task is requested"() {
        when:
        container.getByName("unknown")

        then:
        def ex = thrown(UnknownTaskException)
        ex.message == "Task with name 'unknown' not found in Mock for type 'ProjectInternal' named '<project>'."
    }

    void "finds tasks"() {
        when:
        def task = addTask("task")

        then:
        container.findByPath("unknown") == null
        container.findByPath("task") == task
        container.findByName("task") == task
    }

    void "finds task by relative path"() {
        when:
        Task task = task("task")
        expectTaskLookupInOtherProject("sub", "task", task)

        then:
        container.findByPath("sub:task") == task
    }

    void "finds tasks by absolute path"() {
        when:
        Task task = task("task")
        expectTaskLookupInOtherProject(":", "task", task)

        then:
        container.findByPath(":task") == task
    }

    void "does not find tasks from unknown projects"() {
        when:
        project.findProject(":unknown") >> null

        then:
        container.findByPath(":unknown:task") == null
    }

    void "searching by path ensures the other project is evaluated"() {
        given:
        def otherProject = expectTaskLookupInOtherProject(":other", "task", null)

        when:
        container.findByPath(":other:task")

        then:
        1 * accessListener.beforeRequestingTaskByPath(otherProject)
    }

    void "does not find unknown tasks by path"() {
        when:
        expectTaskLookupInOtherProject(":other", "task", null)

        then:
        container.findByPath(":other:task") >> null
    }

    void "gets task by path"() {
        when:
        Task task = addTask("task")
        expectTaskLookupInOtherProject(":a:b:c", "task", task)

        then:
        container.getByPath(":a:b:c:task") == task
    }

    void "get by path fails for unknown task"() {
        when:
        container.getByPath("unknown")

        then:
        def ex = thrown(UnknownTaskException)
        ex.message == "Task with path 'unknown' not found in Mock for type 'ProjectInternal' named '<project>'."
    }

    void "resolve locates by name"() {
        when:
        Task task = addTask("1")

        then:
        container.resolveTask("1") == task
    }

    void "resolve locates by path"() {
        when:
        Task task = addTask("task")
        expectTaskLookupInOtherProject(":", "task", task)

        then:
        container.resolveTask(":task") == task
    }

    void "realizes task graph"() {
        given:
        def aTask = addTask("a")
        def bTask = addTask("b")
        aTask.dependsOn(bTask)

        addPlaceholderTask("c")
        def cTask = this.task("c", DefaultTask)

        when:
        container.realize()

        then:
        1 * taskFactory.create(_ as InternalTaskInstanceId,"c", DefaultTask) >> { cTask }
        0 * aTask.getTaskDependencies()
        0 * bTask.getTaskDependencies()
        0 * cTask.getTaskDependencies()
        container.getByName("c") == cTask
    }

    void "invokes rule at most once when locating a task"() {
        def rule = Mock(Rule)

        given:
        container.addRule(rule)

        when:
        def result = container.findByName("task")

        then:
        result == null

        and:
        1 * rule.apply("task")
        0 * rule._
    }

    void "can define task to create and configure later given name and type"() {
        def action = Mock(Action)

        when:
        def provider = container.register("task", DefaultTask, action)

        then:
        0 * taskFactory._

        and:
        container.names.contains("task")
        container.size() == 1
        !container.empty
        provider.present
    }

    void "can define task to create and configure later given name"() {
        def action = Mock(Action)
        def task = task("task")

        when:
        def provider = container.register("task", action)

        then:
        0 * taskFactory._

        and:
        container.names.contains("task")
        container.size() == 1

        when:
        def result = provider.get()

        then:
        1 * taskFactory.create(_ as InternalTaskInstanceId,"task", DefaultTask) >> task
        1 * action.execute(_)
        result == task
    }

    void "can define task to create later given name and type"() {
        when:
        def provider = container.register("task", DefaultTask)

        then:
        0 * taskFactory._

        and:
        container.names.contains("task")
        container.size() == 1
        !container.empty
        provider.present
    }

    void "can define task to create later given name"() {
        def task = task("task")

        when:
        def provider = container.register("task")

        then:
        0 * taskFactory._

        and:
        container.names.contains("task")
        container.size() == 1

        when:
        def result = provider.get()

        then:
        1 * taskFactory.create(_ as InternalTaskInstanceId,"task", DefaultTask) >> task
        result == task
    }

    void "define task fails when task with given name already defined"() {
        given:
        _ * taskFactory.create(_ as InternalTaskInstanceId,"task1", DefaultTask, _) >> task("task1")
        _ * taskFactory.create(_ as InternalTaskInstanceId,"task2", DefaultTask, _) >> task("task2")

        container.create("task1")
        container.register("task2", {})

        when:
        container.register("task1", {})

        then:
        def e = thrown(InvalidUserDataException)
        e.message == "Cannot add task 'task1' as a task with that name already exists."

        when:
        container.register("task2", {})

        then:
        def e2 = thrown(InvalidUserDataException)
        e2.message == "Cannot add task 'task2' as a task with that name already exists."

        when:
        container.create("task2")

        then:
        def e3 = thrown(InvalidUserDataException)
        e3.message == "Cannot add task 'task2' as a task with that name already exists."
    }

    void "defined task can be created and configured explicitly by using the returned provider"() {
        def action = Mock(Action)
        def task = task("task")

        given:
        def provider = container.register("task", DefaultTask, action)

        when:
        def result = provider.get()

        then:
        result == task
        provider.present

        and:
        1 * taskFactory.create(_ as InternalTaskInstanceId,"task", DefaultTask) >> task
        1 * action.execute(task)
        0 * action._

        when:
        provider.get()

        then:
        0 * _
    }

    void "defined task is created and configured when queried by name"() {
        def action = Mock(Action)
        def task = task("task")

        given:
        container.register("task", DefaultTask, action)

        when:
        def result = container.getByName("task")

        then:
        result == task

        and:
        1 * taskFactory.create(_ as InternalTaskInstanceId,"task", DefaultTask) >> task
        1 * action.execute(task)
        0 * action._
    }

    void "defined task is created and configured when found by name"() {
        def action = Mock(Action)
        def task = task("task")

        given:
        container.register("task", DefaultTask, action)

        when:
        def result = container.findByName("task")

        then:
        result == task

        and:
        1 * taskFactory.create(_ as InternalTaskInstanceId,"task", DefaultTask) >> task
        1 * action.execute(task)
        0 * action._
    }

    void "can locate defined task by type and name without triggering creation or configuration"() {
        def action = Mock(Action)
        def task = task("task")

        given:
        container.register("task", DefaultTask, action)

        when:
        def provider = container.named("task")

        then:
        provider.present

        and:
        0 * _

        when:
        def result = provider.get()

        then:
        result == task

        and:
        1 * taskFactory.create(_ as InternalTaskInstanceId,"task", DefaultTask) >> task
        1 * action.execute(task)
        0 * action._
    }

    void "can configure a task by type and name without triggering creation or configuration"() {
        def action = Mock(Action)
        def deferredAction = Mock(Action)
        def task = task("task")

        given:
        container.register("task", DefaultTask, action)

        when:
        def provider = container.named("task")
        and:
        provider.configure(deferredAction)
        then:
        provider.present

        and:
        0 * _

        when:
        def result = provider.get()

        then:
        result == task
        1 * taskFactory.create(_ as InternalTaskInstanceId,"task", DefaultTask) >> task
        then:
        1 * action.execute(task)
        then:
        1 * deferredAction.execute(task)
        then:
        0 * action._
        0 * deferredAction._
    }

    void "fails task creation when creation rule throw exception"() {
        def action = Mock(Action)
        def task = task("task")

        when:
        container.create("task", DefaultTask, action)

        then:
        def ex = thrown(RuntimeException)
        ex.message == "Failing creation rule"

        and:
        container.findByName("task") != null
        container.findByName("task") == task

        and:
        container.withType(DefaultTask).named("task").isPresent()
        container.withType(DefaultTask).named("task").get() == task

        and:
        1 * taskFactory.create(_ as InternalTaskInstanceId,"task", DefaultTask) >> task
        1 * action.execute(_) >> { throw new RuntimeException("Failing creation rule") }
    }

    void "fails later creation upon realizing through register provider when creation rule throw exception"() {
        def action = Mock(Action)
        def task = task("task")

        given:
        def provider = container.register("task", DefaultTask, action)

        when:
        provider.get()

        then:
        def ex = thrown(IllegalStateException)
        ex.message == "Could not create task 'task' (DefaultTask)"
        ex.cause.message == "Failing creation rule"

        and:
        provider.isPresent()

        and:
        container.findByName("task") != null
        container.findByName("task") == task

        and:
        container.withType(DefaultTask).named("task").isPresent()
        container.withType(DefaultTask).named("task").get() == task

        and:
        1 * taskFactory.create(_ as InternalTaskInstanceId,"task", DefaultTask) >> task
        1 * action.execute(_) >> { throw new RuntimeException("Failing creation rule") }

        when:
        provider.get()

        then:
        ex = thrown(IllegalStateException)
        ex.message == "Could not create task 'task' (DefaultTask)"
        ex.cause.message == "Failing creation rule"
        0 * _
    }

    void "fails later creation upon realizing through get() provider when creation rule throw exception"() {
        given:
        def action = Mock(Action)
        def task = task("task")
        1 * taskFactory.create(_ as InternalTaskInstanceId, "task", DefaultTask) >> task
        1 * action.execute(_) >> { throw new RuntimeException("Failing creation rule") }
        def creationProvider = container.register("task", DefaultTask, action)
        def provider = container.withType(DefaultTask).named("task")

        when:
        provider.get()

        then:
        def ex = thrown(IllegalStateException)
        ex.message == "Could not create task 'task' (DefaultTask)"
        ex.cause.message == "Failing creation rule"

        and:
        provider.isPresent()

        and:
        container.findByName("task") != null
        container.findByName("task") == task

        and:
        creationProvider.isPresent()

        when:
        creationProvider.get() == task
        then:
        ex = thrown(IllegalStateException)
        ex.message == "Could not create task 'task' (DefaultTask)"
        ex.cause.message == "Failing creation rule"

        when:
        provider.get()

        then:
        ex = thrown(IllegalStateException)
        ex.message == "Could not create task 'task' (DefaultTask)"
        ex.cause.message == "Failing creation rule"
        0 * _
    }

    void "fails task creation when task instantiation is unsuccessful"() {
        def action = Mock(Action)

        when:
        container.create("task", DefaultTask, action)

        then:
        def ex = thrown(RuntimeException)
        ex.message == "Failing constructor"

        and:
        container.findByName("task") == null

        and:
        1 * taskFactory.create(_ as InternalTaskInstanceId,"task", DefaultTask) >> { throw new RuntimeException("Failing constructor") }
        0 * action.execute(_)
    }

    void "fails later creation upon realizing through register provider when task instantiation is unsuccessful"() {

        given:
        def action = Mock(Action)
        1 * taskFactory.create(_ as InternalTaskInstanceId, "task", DefaultTask) >> { throw new RuntimeException("Failing constructor") }
        0 * action.execute(_)

        def provider = container.register("task", DefaultTask, action)

        when:
        provider.get()

        then:
        def ex = thrown(IllegalStateException)
        ex.message == "Could not create task 'task' (DefaultTask)"
        ex.cause.message == "Failing constructor"

        and:
        provider.isPresent()

        and:
        container.withType(DefaultTask).named("task").isPresent()

        and:
        container.named("task").isPresent()

        when:
        container.findByName("task")
        then:
        ex = thrown(IllegalStateException)
        ex.message == "Could not create task 'task' (DefaultTask)"
        ex.cause.message == "Failing constructor"

        when:
        provider.getOrNull()

        then:
        ex = thrown(IllegalStateException)
        ex.message == "Could not create task 'task' (DefaultTask)"
        ex.cause.message == "Failing constructor"
        0 * _
    }

    void "fails later creation upon realizing through get() provider when task instantiation is unsuccessful"() {
        given:
        def action = Mock(Action)
        1 * taskFactory.create(_ as InternalTaskInstanceId, "task", DefaultTask) >> { throw new RuntimeException("Failing constructor") }
        0 * action.execute(_)
        def creationProvider = container.register("task", DefaultTask, action)
        def provider = container.withType(DefaultTask).named("task")

        when:
        provider.get()

        then:
        def ex = thrown(IllegalStateException)
        ex.message == "Could not create task 'task' (DefaultTask)"
        ex.cause.message == "Failing constructor"
        and:
        provider.isPresent()
        creationProvider.isPresent()

        when:
        container.findByName("task")
        then:
        ex = thrown(IllegalStateException)
        ex.message == "Could not create task 'task' (DefaultTask)"
        ex.cause.message == "Failing constructor"

        when:
        provider.getOrNull()
        then:
        ex = thrown(IllegalStateException)
        ex.message == "Could not create task 'task' (DefaultTask)"
        ex.cause.message == "Failing constructor"
        0 * _
    }

    void "fails task creation when task configuration via withType is unsuccessful"() {
        def action = Mock(Action)
        def task = task("task")

        given:
        container.withType(DefaultTask, action)

        when:
        container.create("task", DefaultTask)

        then:
        def ex = thrown(RuntimeException)
        ex.message == "Failing withType configuration rule"

        and:
        container.findByName("task") != null
        container.findByName("task") == task

        and:
        container.withType(DefaultTask).named("task").isPresent()
        container.withType(DefaultTask).named("task").get() == task

        and:
        1 * taskFactory.create(_ as InternalTaskInstanceId,"task", DefaultTask) >> task
        1 * action.execute(_) >> { throw new RuntimeException("Failing withType configuration rule") }
    }

    void "fails later creation when task configuration via withType is unsuccessful"() {
        def action = Mock(Action)
        def task = task("task")

        given:
        container.withType(DefaultTask, action)

        when:
        // The following throw an exception immediately because a failing eager configuration rule is registered
        container.register("task", DefaultTask)

        then:
        def ex = thrown(IllegalStateException)
        ex.message == "Could not create task 'task' (DefaultTask)"
        ex.cause.message == "Failing withType configuration rule"

        and:
        container.findByName("task") != null
        container.findByName("task") == task

        and:
        container.withType(DefaultTask).named("task").isPresent()
        container.withType(DefaultTask).named("task").get() == task

        and:
        1 * taskFactory.create(_ as InternalTaskInstanceId,"task", DefaultTask) >> task
        1 * action.execute(_) >> { throw new RuntimeException("Failing withType configuration rule")}
    }

    void "fails task creation when task configuration via configureEach is unsuccessful"() {
        def action = Mock(Action)
        def task = task("task")

        given:
        container.withType(DefaultTask).configureEach(action)

        when:
        container.create("task", DefaultTask)

        then:
        def ex = thrown(RuntimeException)
        ex.message == "Failing configureEach configuration rule"

        and:
        container.findByName("task") != null
        container.findByName("task") == task

        and:
        container.withType(DefaultTask).named("task").isPresent()
        container.withType(DefaultTask).named("task").get() == task

        and:
        1 * taskFactory.create(_ as InternalTaskInstanceId,"task", DefaultTask) >> task
        1 * action.execute(_) >> { throw new RuntimeException("Failing configureEach configuration rule") }
    }

    void "fails later creation upon realizing through register provider when task configuration via configureEach is unsuccessful"() {
        def action = Mock(Action)
        def task = task("task")

        given:
        container.withType(DefaultTask).configureEach(action)
        def provider = container.register("task", DefaultTask)

        when:
        provider.get()

        then:
        def ex = thrown(IllegalStateException)
        ex.message == "Could not create task 'task' (DefaultTask)"
        ex.cause.message == "Failing configureEach configuration rule"

        and:
        provider.isPresent()

        and:
        container.findByName("task") != null
        container.findByName("task") == task

        and:
        container.withType(DefaultTask).named("task").isPresent()
        container.withType(DefaultTask).named("task").get() == task

        and:
        1 * taskFactory.create(_ as InternalTaskInstanceId,"task", DefaultTask) >> task
        1 * action.execute(_) >> { throw new RuntimeException("Failing configureEach configuration rule") }

        when:
        provider.get()

        then:
        ex = thrown(IllegalStateException)
        ex.message == "Could not create task 'task' (DefaultTask)"
        ex.cause.message == "Failing configureEach configuration rule"
        0 * _
    }

    void "fails later creation upon realizing through get() provider when task configuration via configureEach is unsuccessful"() {
        given:
        def action = Mock(Action)
        def task = task("task")
        1 * taskFactory.create(_ as InternalTaskInstanceId, "task", DefaultTask) >> task
        1 * action.execute(_) >> { throw new RuntimeException("Failing configureEach configuration rule") }

        container.withType(DefaultTask).configureEach(action)
        def creationProvider = container.register("task", DefaultTask)
        def provider = container.withType(DefaultTask).named("task")

        when:
        provider.get()
        then:
        def ex = thrown(IllegalStateException)
        ex.message == "Could not create task 'task' (DefaultTask)"
        ex.cause.message == "Failing configureEach configuration rule"
        and:
        provider.isPresent()
        creationProvider.isPresent()
        container.findByName("task") == task

        when:
        creationProvider.get()
        then:
        ex = thrown(IllegalStateException)
        ex.message == "Could not create task 'task' (DefaultTask)"
        ex.cause.message == "Failing configureEach configuration rule"

        when:
        provider.get()
        then:
        ex = thrown(IllegalStateException)
        ex.message == "Could not create task 'task' (DefaultTask)"
        ex.cause.message == "Failing configureEach configuration rule"
        0 * _
    }

    void "can locate task that already exists by type and name without triggering creation or configuration"() {
        def task = task("task")

        given:
        _ * taskFactory.create(_ as InternalTaskInstanceId,"task", DefaultTask, []) >> task
        container.create("task")

        when:
        def provider = container.named("task")

        then:
        provider.present
        provider.get() == task
    }

    void "can add task via placeholder action"() {
        when:
        addPlaceholderTask("task")
        1 * taskFactory.create(_ as InternalTaskInstanceId,"task", DefaultTask) >> { task(it[1], it[2]) }

        then:
        container.getByName("task") != null
    }

    void "placeholder is ignored when task already exists"() {
        given:
        Task task = addTask("task")
        def placeholderAction = addPlaceholderTask("task")

        when:
        container.getByName("task") == task

        then:
        0 * placeholderAction.execute(_)
    }

    void "placeholder is ignored when task later defined"() {
        given:
        def placeholderAction = addPlaceholderTask("task")
        Task task = addTask("task")

        when:
        container.getByName("task") == task

        then:
        0 * placeholderAction.execute(_)
    }

    void "getNames contains task and placeholder action names"() {
        when:
        addTask("task1")
        def placeholderAction = addPlaceholderTask("task2")
        0 * placeholderAction.execute(_)
        then:
        container.names == ['task1', 'task2'] as SortedSet
    }

    void "maybeCreate creates new task"() {
        given:
        def task = task("task")

        taskFactory.create(_ as InternalTaskInstanceId,"task", DefaultTask) >> task

        when:
        def added = container.maybeCreate("task")

        then:
        added == task
    }

    void "maybeCreate returns existing task"() {
        when:
        def task = addTask("task")

        then:
        container.maybeCreate("task") == task
    }

    void "maybeCreate creates new task with type"() {
        given:
        def task = task("task", CustomTask)

        taskFactory.create(_ as InternalTaskInstanceId,"task", CustomTask) >> task

        when:
        def added = container.maybeCreate("task", CustomTask)

        then:
        added == task
    }

    void "maybeCreate returns existing task with type"() {
        when:
        def task = addTask("task", CustomTask)

        then:
        container.maybeCreate("task", CustomTask) == task
    }

    void "get() fails if unknown task is requested"() {
        when:
        container.withType(DefaultTask).named("unknown")

        then:
        def ex = thrown(UnknownTaskException)
        ex.message == "Task with name 'unknown' not found in Mock for type 'ProjectInternal' named '<project>'."
    }

    void "get() fails if eagerly created task type is not a subtype"() {
        given:
        taskFactory.create(_ as InternalTaskInstanceId,"task", DefaultTask) >> task("task")
        container.create("task", DefaultTask)

        when:
        container.withType(CustomTask).named("task")

        then:
        def ex = thrown(UnknownTaskException)
        ex.message == "Task with name 'task' not found in Mock for type 'ProjectInternal' named '<project>'."
    }

    void "get() fails if lazily created task type is not a subtype"() {
        container.register("task", DefaultTask)

        when:
        container.withType(CustomTask).named("task")

        then:
        def ex = thrown(UnknownTaskException)
        ex.message == "Task with name 'task' not found in Mock for type 'ProjectInternal' named '<project>'."
        0 * taskFactory.create(_ as InternalTaskInstanceId, "task", DefaultTask)
    }

    void "can get() for eagerly created task subtype"() {
        given:
        taskFactory.create(_ as InternalTaskInstanceId,"task", CustomTask) >> task("task")
        container.create("task", CustomTask)

        when:
        container.named("task")

        then:
        noExceptionThrown()
    }

    void "can get() for lazily created task subtype"() {
        container.register("task", CustomTask)

        when:
        container.named("task")

        then:
        noExceptionThrown()
        0 * taskFactory.create(_ as InternalTaskInstanceId,"task", DefaultTask)
    }

    void "can get() if task is eagerly created before"() {
        given:
        taskFactory.create(_ as InternalTaskInstanceId,"task", DefaultTask) >> task("task")
        container.create("task", DefaultTask)

        when:
        container.withType(DefaultTask).named("task")

        then:
        noExceptionThrown()
    }

    void "can get() if task is lazily created before"() {
        given:
        container.register("task", DefaultTask)

        when:
        container.withType(DefaultTask).named("task")

        then:
        noExceptionThrown()
        0 * taskFactory.create(_ as InternalTaskInstanceId,"task", DefaultTask)
    }

    void "can get() if eagerly created task type gets overwrite"() {
        given:
        def customTask = task("task", CustomTask)
        taskFactory.create(_ as InternalTaskInstanceId,"task", CustomTask) >> customTask
        taskFactory.create(_ as InternalTaskInstanceId,"task", DefaultTask) >> task("task", DefaultTask)
        container.create("task", CustomTask)

        when:
        container.withType(DefaultTask).named("task")

        then:
        def ex = thrown(UnknownTaskException)
        ex.message == "Task with name 'task' not found in Mock for type 'ProjectInternal' named '<project>'."

        when:
        container.create([name: "task", type: DefaultTask, overwrite: true])
        container.withType(DefaultTask).named("task")

        then:
        noExceptionThrown()
    }

    void "can get() if lazy created task gets overwrite"() {
        given:
        container.register("task", CustomTask)

        when:
        container.withType(DefaultTask).named("task")

        then:
        def ex = thrown(UnknownTaskException)
        ex.message == "Task with name 'task' not found in Mock for type 'ProjectInternal' named '<project>'."
        0 * taskFactory.create(_ as InternalTaskInstanceId, "task", CustomTask)

        when:
        container.create([name: "task", type: DefaultTask, overwrite: true])
        container.withType(DefaultTask).named("task")

        then:
        noExceptionThrown()
        1 * taskFactory.create(_ as InternalTaskInstanceId,"task", DefaultTask) >> task("task")
<<<<<<< HEAD
=======
    }

    void "can remove lazy created task without breaking TaskProvider"() {
        given:
        def customTask = task("task", CustomTask)
        taskFactory.create("task", CustomTask) >> customTask

        and:
        def createProvider = container.createLater("task", CustomTask)

        when:
        container.remove(customTask)

        then:
        createProvider.get() == customTask
        createProvider.present

        when:
        def getProvider = container.named("task")

        then:
        getProvider.get() == customTask
        getProvider.present
    }

    void "can remove eager created task without breaking TaskProvider"() {
        given:
        taskFactory.create("task", CustomTask) >> task("task", CustomTask)

        and:
        def customTask = container.create("task", CustomTask)
        def getProvider = container.named("task")

        when:
        container.remove(customTask)

        then:
        getProvider.get() == customTask
        getProvider.present
>>>>>>> 5cc099c7
    }

    private ProjectInternal expectTaskLookupInOtherProject(final String projectPath, final String taskName, def task) {
        def otherProject = Mock(ProjectInternal)
        def otherTaskContainer = Mock(TaskContainerInternal)

        project.findProject(projectPath) >> otherProject
        otherProject.getTasks() >> otherTaskContainer

        otherTaskContainer.findByName(taskName) >> task

        otherProject
    }

    private TaskInternal task(final String name) {
        task(name, DefaultTask)
    }

    private <U extends TaskInternal> U task(final String name, Class<U> type) {
        Mock(type, name: "[task" + taskCount++ + "]") {
            getName() >> name
            getTaskDependency() >> Mock(TaskDependency)
        }
    }

    private Action addPlaceholderTask(String placeholderName) {
        def action = Mock(Action)
        container.addPlaceholderAction(placeholderName, DefaultTask, action)
        action
    }

    private Task addTask(String name) {
        def task = task(name)
        def options = singletonMap(Task.TASK_NAME, name)
        1 * taskFactory.create(_ as InternalTaskInstanceId,name, DefaultTask) >> task
        container.create(options)
        return task
    }

    private <U extends Task> U addTask(String name, Class<U> type) {
        def task = task(name, type)
        def options = [name: name, type: type]
        1 * taskFactory.create(_ as InternalTaskInstanceId,name, type) >> task
        container.create(options)
        return task
    }

    interface CustomTask extends TaskInternal {}
}<|MERGE_RESOLUTION|>--- conflicted
+++ resolved
@@ -1219,8 +1219,6 @@
         then:
         noExceptionThrown()
         1 * taskFactory.create(_ as InternalTaskInstanceId,"task", DefaultTask) >> task("task")
-<<<<<<< HEAD
-=======
     }
 
     void "can remove lazy created task without breaking TaskProvider"() {
@@ -1260,7 +1258,6 @@
         then:
         getProvider.get() == customTask
         getProvider.present
->>>>>>> 5cc099c7
     }
 
     private ProjectInternal expectTaskLookupInOtherProject(final String projectPath, final String taskName, def task) {

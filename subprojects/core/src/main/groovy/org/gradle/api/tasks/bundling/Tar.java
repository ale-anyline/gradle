--- conflicted
+++ resolved
@@ -34,14 +34,7 @@
     private Compression compression = Compression.NONE;
 
     public Tar() {
-<<<<<<< HEAD
         getConventionMapping().map("extension", new Callable<Object>(){
-=======
-        Instantiator instantiator = getServices().get(Instantiator.class);
-        FileResolver fileResolver = getServices().get(FileResolver.class);
-        action = instantiator.newInstance(TarCopyActionImpl.class, this, instantiator, fileResolver);
-        getConventionMapping().map("extension", new Callable<Object>() {
->>>>>>> ff519071
             public Object call() throws Exception {
                 return getCompression().getDefaultExtension();
             }
@@ -78,14 +71,12 @@
         this.compression = compression;
     }
 
-<<<<<<< HEAD
-=======
     /**
      * Internal implementation (not private because of reflective instantiation)
      */
-    class TarCopyActionImpl extends CopyActionImpl implements ArchiveCopyAction {
+    class TarCopyActionImpl extends CopyActionImpl implements ArchiveCopyAction  {
         public TarCopyActionImpl(Instantiator instantiator, FileResolver fileResolver) {
-            super(instantiator, fileResolver, new TarCopySpecVisitor());
+            super(instantiator, fileResolver, new TarCopySpecVisitor(), new AbstractArchiveTaskUnhandledDuplicateAction());
         }
 
         public File getArchivePath() {
@@ -93,15 +84,11 @@
         }
 
         public ArchiveOutputStreamFactory getCompressor() {
-            switch (compression) {
-                case BZIP2:
-                    return Bzip2Archiver.getCompressor();
-                case GZIP:
-                    return GzipArchiver.getCompressor();
-                default:
-                    return new SimpleCompressor();
+            switch(compression) {
+                case BZIP2: return Bzip2Archiver.getCompressor();
+                case GZIP:  return GzipArchiver.getCompressor();
+                default:    return new SimpleCompressor();
             }
         }
     }
->>>>>>> ff519071
 }
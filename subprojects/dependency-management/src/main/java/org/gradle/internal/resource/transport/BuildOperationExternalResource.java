--- conflicted
+++ resolved
@@ -70,108 +70,75 @@
     }
 
     @Override
-<<<<<<< HEAD
     public ExternalResourceReadResult<Void> writeTo(final File destination) throws ResourceException {
-        return buildOperationExecutor.run(createBuildOperationDetails(), new Transformer<ExternalResourceReadResult<Void>, BuildOperationContext>() {
-            @Override
-            public ExternalResourceReadResult<Void> transform(BuildOperationContext buildOperationContext) {
-                ExternalResourceReadResult<Void> result = delegate.writeTo(destination);
-                long readContentLength = result.getReadContentLength();
-                DownloadBuildOperationDescriptor.Result operationResult = new DownloadBuildOperationDescriptor.Result(readContentLength);
-                buildOperationContext.setResult(operationResult);
-                return result;
-=======
-    public void writeTo(final File destination) throws ResourceException {
-        buildOperationExecutor.run(new RunnableBuildOperation() {
+        return buildOperationExecutor.call(new CallableBuildOperation<ExternalResourceReadResult<Void>>() {
             @Override
             public BuildOperationDescriptor.Builder description() {
                 return createBuildOperationDetails();
             }
 
             @Override
-            public void run(BuildOperationContext context) {
-                delegate.writeTo(destination);
->>>>>>> 91fe3df8
+            public ExternalResourceReadResult<Void> call(BuildOperationContext buildOperationContext) {
+                return result(buildOperationContext, delegate.writeTo(destination));
             }
         });
     }
 
     @Override
-<<<<<<< HEAD
     public ExternalResourceReadResult<Void> writeTo(final OutputStream destination) throws ResourceException {
-        return buildOperationExecutor.run(createBuildOperationDetails(), new Transformer<ExternalResourceReadResult<Void>, BuildOperationContext>() {
-            @Override
-            public ExternalResourceReadResult<Void> transform(BuildOperationContext buildOperationContext) {
-                return result(buildOperationContext, delegate.writeTo(destination));
-=======
-    public void writeTo(final OutputStream destination) throws ResourceException {
-        buildOperationExecutor.run(new RunnableBuildOperation() {
+        return buildOperationExecutor.call(new CallableBuildOperation<ExternalResourceReadResult<Void>>() {
             @Override
             public BuildOperationDescriptor.Builder description() {
                 return createBuildOperationDetails();
             }
 
             @Override
-            public void run(BuildOperationContext context) {
-                delegate.writeTo(destination);
->>>>>>> 91fe3df8
+            public ExternalResourceReadResult<Void> call(BuildOperationContext buildOperationContext) {
+                return result(buildOperationContext, delegate.writeTo(destination));
             }
         });
     }
 
     @Override
-<<<<<<< HEAD
     public ExternalResourceReadResult<Void> withContent(final Action<? super InputStream> readAction) throws ResourceException {
-        return buildOperationExecutor.run(createBuildOperationDetails(), new Transformer<ExternalResourceReadResult<Void>, BuildOperationContext>() {
-            @Override
-            public ExternalResourceReadResult<Void> transform(BuildOperationContext buildOperationContext) {
-                return result(buildOperationContext, delegate.withContent(readAction));
-=======
-    public void withContent(final Action<? super InputStream> readAction) throws ResourceException {
-        buildOperationExecutor.run(new RunnableBuildOperation() {
+        return buildOperationExecutor.call(new CallableBuildOperation<ExternalResourceReadResult<Void>>() {
             @Override
             public BuildOperationDescriptor.Builder description() {
                 return createBuildOperationDetails();
             }
 
             @Override
-            public void run(BuildOperationContext context) {
-                delegate.withContent(readAction);
->>>>>>> 91fe3df8
+            public ExternalResourceReadResult<Void> call(BuildOperationContext buildOperationContext) {
+                return result(buildOperationContext, delegate.withContent(readAction));
             }
         });
     }
 
     @Override
-<<<<<<< HEAD
     public <T> ExternalResourceReadResult<T> withContent(final Transformer<? extends T, ? super InputStream> readAction) throws ResourceException {
-        return buildOperationExecutor.run(createBuildOperationDetails(), new Transformer<ExternalResourceReadResult<T>, BuildOperationContext>() {
-            @Override
-            public ExternalResourceReadResult<T> transform(BuildOperationContext buildOperationContext) {
-                return result(buildOperationContext, delegate.withContent(readAction));
-=======
-    public <T> T withContent(final Transformer<? extends T, ? super InputStream> readAction) throws ResourceException {
-        return buildOperationExecutor.call(new CallableBuildOperation<T>() {
+        return buildOperationExecutor.call(new CallableBuildOperation<ExternalResourceReadResult<T>>() {
             @Override
             public BuildOperationDescriptor.Builder description() {
                 return createBuildOperationDetails();
             }
 
             @Override
-            public T call(BuildOperationContext context) {
-                return delegate.withContent(readAction);
-
->>>>>>> 91fe3df8
+            public ExternalResourceReadResult<T> call(BuildOperationContext buildOperationContext) {
+                return result(buildOperationContext, delegate.withContent(readAction));
             }
         });
     }
 
     @Override
-<<<<<<< HEAD
     public <T> ExternalResourceReadResult<T> withContent(final ContentAction<? extends T> readAction) throws ResourceException {
-        return buildOperationExecutor.run(createBuildOperationDetails(), new Transformer<ExternalResourceReadResult<T>, BuildOperationContext>() {
+        return buildOperationExecutor.call(new CallableBuildOperation<ExternalResourceReadResult<T>>() {
             @Override
-            public ExternalResourceReadResult<T> transform(BuildOperationContext buildOperationContext) {
+            public BuildOperationDescriptor.Builder description() {
+                return createBuildOperationDetails();
+            }
+
+            @Override
+            public ExternalResourceReadResult<T> call(BuildOperationContext buildOperationContext) {
                 return result(buildOperationContext, delegate.withContent(readAction));
             }
         });
@@ -182,32 +149,11 @@
         return result;
     }
 
-    private BuildOperationDetails createBuildOperationDetails() {
-        ExternalResourceMetaData metaData = getMetaData();
-        DownloadBuildOperationDescriptor downloadBuildOperationDescriptor = new DownloadBuildOperationDescriptor(metaData.getLocation(), metaData.getContentLength(), metaData.getContentType());
-        return BuildOperationDetails
-            .displayName("Download " + metaData.getLocation().toString())
-            .operationDescriptor(downloadBuildOperationDescriptor)
-            .build();
-=======
-    public <T> T withContent(final ContentAction<? extends T> readAction) throws ResourceException {
-        return buildOperationExecutor.call(new CallableBuildOperation<T>() {
-            @Override
-            public BuildOperationDescriptor.Builder description() {
-                return createBuildOperationDetails();
-            }
-
-            @Override
-            public T call(BuildOperationContext context) {
-                return delegate.withContent(readAction);
-            }
-        });
-    }
-
     private BuildOperationDescriptor.Builder createBuildOperationDetails() {
         ExternalResourceMetaData metaData = getMetaData();
         DownloadBuildOperationDescriptor downloadBuildOperationDescriptor = new DownloadBuildOperationDescriptor(metaData.getLocation(), metaData.getContentLength(), metaData.getContentType());
-        return BuildOperationDescriptor.displayName("Download " + metaData.getLocation().toString()).details(downloadBuildOperationDescriptor);
->>>>>>> 91fe3df8
+        return BuildOperationDescriptor
+            .displayName("Download " + metaData.getLocation().toString())
+            .details(downloadBuildOperationDescriptor)
     }
 }